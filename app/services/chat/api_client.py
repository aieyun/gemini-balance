--- conflicted
+++ resolved
@@ -34,41 +34,12 @@
         self.max_retries = 3
         self.retry_delay = 1.0  # 初始重试延迟（秒）
 
-<<<<<<< HEAD
     def _prepare_model_name(self, model: str) -> str:
         """准备模型名称，移除搜索后缀"""
         if model.endswith("-search"):
             return model[:-7]
         return model
 
-    def generate_content(self, payload: Dict[str, Any], model: str, api_key: str) -> Dict[str, Any]:
-        """生成内容（非流式）"""
-        model = self._prepare_model_name(model)
-        url = f"{self.base_url}/models/{model}:generateContent?key={api_key}"
-        
-        # 实现重试逻辑
-        for attempt in range(self.max_retries):
-            try:
-                with httpx.Client(timeout=self.timeout) as client:
-                    response = client.post(url, json=payload)
-                    response.raise_for_status()  # 抛出HTTP错误
-                    return response.json()
-            except httpx.HTTPStatusError as e:
-                error_content = e.response.text
-                if attempt == self.max_retries - 1:  # 最后一次尝试
-                    raise Exception(f"API call failed with status code {e.response.status_code}: {error_content}")
-                # 指数退避重试
-                retry_delay = self.retry_delay * (2 ** attempt)
-                import time
-                time.sleep(retry_delay)
-            except httpx.RequestError as e:
-                if attempt == self.max_retries - 1:  # 最后一次尝试
-                    raise Exception(f"Request error: {str(e)}")
-                # 指数退避重试
-                retry_delay = self.retry_delay * (2 ** attempt)
-                import time
-                time.sleep(retry_delay)
-=======
     async def generate_content(self, payload: Dict[str, Any], model: str, api_key: str) -> Dict[str, Any]:
         timeout = httpx.Timeout(self.timeout, read=self.timeout)
         if model.endswith("-search"):
@@ -80,7 +51,6 @@
                 error_content = response.text
                 raise Exception(f"API call failed with status code {response.status_code}, {error_content}")
             return response.json()
->>>>>>> 0871548b
 
     async def stream_generate_content(self, payload: Dict[str, Any], model: str, api_key: str) -> AsyncGenerator[str, None]:
         """流式生成内容"""
