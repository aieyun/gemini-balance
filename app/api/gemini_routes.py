--- conflicted
+++ resolved
@@ -125,11 +125,7 @@
                 )
             ]
         )
-<<<<<<< HEAD
         response = chat_service.generate_content(settings.TEST_MODEL, gemini_requset, api_key)
-=======
-        response = await chat_service.generate_content(settings.TEST_MODEL,gemini_requset, api_key)
->>>>>>> 0871548b
         if response:
             return JSONResponse({"status": "valid"})
         return JSONResponse({"status": "invalid"})
